/** @file gsElMeshing.hpp

    @brief Provides isogeometric meshing and modelling routines.

    This file is part of the G+Smo library.

    This Source Code Form is subject to the terms of the Mozilla Public
    License, v. 2.0. If a copy of the MPL was not distributed with this
    file, You can obtain one at http://mozilla.org/MPL/2.0/.

    Author(s):
        A.Shamanskiy (2016 - ...., TU Kaiserslautern)
*/

#pragma once

#include <gsElasticity/gsElMeshing.h>

#include <gsCore/gsField.h>
#include <gsCore/gsFuncData.h>
#include <gsCore/gsFunctionExpr.h>
#include <gsNurbs/gsBSpline.h>
#include <gsNurbs/gsTensorBSplineBasis.h>
#include <gsAssembler/gsQuadRule.h>
#include <gsAssembler/gsQuadrature.h>

#include <gsElasticity/gsElasticityAssembler.h>
#include <gsElasticity/gsElasticityFunctions.h>
#include <gsElasticity/gsElasticityNewton.h>

namespace gismo
{

//-----------------------------------//
//--------- Mesh deformation --------//
//-----------------------------------//

template <class T>
index_t computeMeshDeformation(std::vector<gsMultiPatch<T> > & displacements, gsMultiPatch<T> const & initDomain,
                               gsBoundaryConditions<T> const & bdryCurves, T poissonRatio,
                               index_t numSteps, index_t maxAdapt, T qualityRatio,
                               bool finalize, T tolerance, index_t maxNumIterations)
{
    index_t numP = initDomain.nPatches();
    index_t pDim = initDomain.parDim();

    gsMultiBasis<T> basis(initDomain);

    gsBoundaryConditions<T> bcInfo;
    for (auto it = initDomain.bBegin(); it != initDomain.bEnd(); ++it)
        for (index_t d = 0; d < pDim; ++d)
            bcInfo.addCondition(it->patch,it->side(),condition_type::dirichlet,0,d);

    std::map<std::pair<index_t,index_t>,gsMatrix<T> > deformCoefs;
    for (auto it = bdryCurves.dirichletBegin(); it != bdryCurves.dirichletEnd(); ++it)
        deformCoefs[std::pair<index_t,index_t>(it->patch(),it->side())] = (static_cast<gsGeometry<T> &>(*(it->function())).coefs() -
                                                                   initDomain.patch(it->patch()).boundary(it->side())->coefs());

    std::vector<std::string> zeros;
    for (index_t d = 0; d < pDim; ++d)
        zeros.push_back("0.");
    gsFunctionExpr<T> g(zeros,pDim);

    gsElasticityAssembler<T> assembler(initDomain,basis,bcInfo,g);
    assembler.options().setReal("PoissonsRatio",poissonRatio);
    assembler.options().setInt("MaterialLaw",1);

    index_t stepNum = 0;
    gsVector<T> totalIncSolVector(assembler.numDofs());
    // ------------ Incremental section --------------//
    gsInfo << "Adaptive incremental loading...\n";

    T done = 0.;
    T maxStepSize = 1./numSteps;

    while (abs(done - 1.) > 1e-10)
    {
        T stepSize;
        if (1.-done >= maxStepSize)
            stepSize = maxStepSize;
        else
            stepSize = 1. - done;

        bool bijective = false;
        index_t numAdapt = 0;
        displacements.push_back(gsMultiPatch<T>());

        for (auto it = bdryCurves.dirichletBegin(); it != bdryCurves.dirichletEnd(); ++it)
            assembler.setDirichletDofs(it->patch(),it->side(),stepSize*deformCoefs.at(std::pair<index_t,index_t>(it->patch(),it->side())));

        if (stepNum > 0)
            assembler.assemble(displacements[stepNum-1]);
        else
            assembler.assemble();
        gsSparseSolver<>::LU solver(assembler.matrix());
        gsVector<T> solVector = solver.solve(assembler.rhs());
        assembler.constructSolution(solVector,displacements[stepNum]);
        if (stepNum > 0)
            for (int p = 0; p < numP; ++p)
                displacements[stepNum].patch(p).coefs() += displacements[stepNum-1].patch(p).coefs();

        T oldQuality;
        if (stepNum > 0)
            oldQuality = assembler.solutionJacRatio(displacements[stepNum-1]);
        else
            oldQuality = 1.;

        while (!bijective)
        {
            T ratio = assembler.solutionJacRatio(displacements[stepNum])/oldQuality;
            if (numAdapt == 0)
                gsInfo << "Iteration " << stepNum + 1 << ": " << done*100 << "% -> " << (done+stepSize)*100
                          << "%, QR " << ratio << (ratio > qualityRatio ? " > " : " < ") << qualityRatio << std::endl;
            else
                gsInfo << "             " << done*100 << "% -> " << (done+stepSize)*100
                       << "%, QR " << ratio << (ratio > qualityRatio ? " > " : " < ") << qualityRatio << std::endl;
            if (ratio > qualityRatio)
            {
                bijective = true;
                totalIncSolVector += solVector;
            }
            else if (numAdapt < maxAdapt)
            {
                for (int p = 0; p < numP; ++p)
                {
                    if (stepNum > 0)
                        displacements.back().patch(p).coefs() -= displacements[stepNum-1].patch(p).coefs();
                    displacements.back().patch(p).coefs() *= 0.5;
                    if (stepNum > 0)
                        displacements.back().patch(p).coefs() += displacements[stepNum-1].patch(p).coefs();
                }
                numAdapt++;
                stepSize *= 0.5;
            }
            else
            {
                gsInfo << "Adaptive algorithm stalled after " << numAdapt << " iterations.\n";
                return 1;
            }
        }
        done += stepSize;
        stepNum++;
    }

    // ------------- Finalizing section --------------//
    if (finalize)
    {
        gsInfo << "Adaptive Newton's method for the final loading step...\n";
        assembler.homogenizeFixedDofs(-1);
        bool converged = false;
        index_t numIter = 0;
        T initUpdateNorm = totalIncSolVector.norm();

        while (numIter < maxNumIterations && !converged)
        {
            bool bijective = false;
            index_t numAdapt = 0;
            assembler.assemble(displacements.back());
            gsSparseSolver<>::LU solver(assembler.matrix());
            gsVector<T> solVector = solver.solve(assembler.rhs());
            displacements.push_back(gsMultiPatch<T>());
            assembler.constructSolution(solVector,displacements.back());
            for (int p = 0; p < numP; ++p)
                displacements.back().patch(p).coefs() += displacements[stepNum + numIter-1].patch(p).coefs();

            T updateNorm = solVector.norm();
            T oldQuality = assembler.solutionJacRatio(displacements[stepNum + numIter-1]);

            while (!bijective)
            {
                T ratio = assembler.solutionJacRatio(displacements.back())/oldQuality;
                if (numAdapt == 0)
                    gsInfo << "Iteration: " << numIter + 1 << ", update norm: " << updateNorm
                           << ", QR " << ratio << (ratio > qualityRatio ? " > " : " < ") << qualityRatio << std::endl;
                else
                    gsInfo << "              displacement update halved, QR = " << ratio
                           << (ratio > qualityRatio ? " > " : " < ") << qualityRatio << std::endl;

                if (ratio > qualityRatio)
                    bijective = true;
                else if (numAdapt < maxAdapt)
                {
                    for (int p = 0; p < numP; ++p)
                    {
                        displacements.back().patch(p).coefs() -= displacements[stepNum + numIter-1].patch(p).coefs();
                        displacements.back().patch(p).coefs() *= 0.5;
                        displacements.back().patch(p).coefs() += displacements[stepNum + numIter-1].patch(p).coefs();
                    }
                    numAdapt++;
                }
                else
                {
                    gsInfo << "Adaptive algorithm stalled after " << numAdapt << " iterations.\n";
                    return 1;
                }
            }

            if ((updateNorm < tolerance || updateNorm/initUpdateNorm < tolerance) && numAdapt == 0)
                converged = true;

            numIter++;
        }

        if (!converged)
        {
            gsInfo << "Newton's method didn't converged after exceeding a maximum number of iterations: " << maxNumIterations << ".\n";
            return 1;
        }
        else
            gsInfo << "Newton's method converged after " << numIter << " iterations.\n";
    }

    return 0;
}

template <class T>
void plotDeformation(std::vector<gsMultiPatch<T> > & displacements, gsMultiPatch<T> const & initDomain,
                     std::string fileName, index_t numSamples)
{
    std::string fileNameOnly = fileName.substr(fileName.find_last_of("/\\")+1);
    gsParaviewCollection collectionMesh(fileName + "_mesh");
    gsParaviewCollection collectionJac(fileName + "_jac");
    index_t res;

    gsMultiPatch<T> configuration;
    for (index_t p = 0; p < initDomain.nPatches(); ++p)
        configuration.addPatch(initDomain.patch(p));

    gsPiecewiseFunction<T> dets;
    for (index_t p = 0; p < configuration.nPatches(); ++p)
        dets.addPiecePointer(new gsDetFunction<T>(configuration,p));

    bool plotJac = true;
    if (numSamples == 0)
        plotJac = false;

    if (plotJac)
        gsInfo << "Step: 0/" << displacements.size() << std::endl;

    gsField<> detField(configuration,dets,true);
    std::map<std::string,const gsField<> *> fields;
    fields["Jacobian"] = &detField;
    gsWriteParaviewMultiPhysics(fields,fileName+std::to_string(0),numSamples,true);

    for (index_t p = 0; p < configuration.nPatches(); ++p)
    {
        collectionMesh.addTimestep(fileNameOnly + std::to_string(0),p,0,"_mesh.vtp");
        if (plotJac)
            collectionJac.addTimestep(fileNameOnly + std::to_string(0),p,0,".vts");
        else
            res = system(("rm " + fileName + std::to_string(0) + std::to_string(p) + ".vts").c_str());
        GISMO_ENSURE(res == 0, "Problems with deleting files\n");
    }
    res = system(("rm " + fileName + std::to_string(0) + ".pvd").c_str());
    GISMO_ENSURE(res == 0, "Problems with deleting files\n");


    for (unsigned s = 0; s < displacements.size(); ++s)
    {
        if (plotJac)
            gsInfo << "Step: " << s+1 << "/" << displacements.size() << std::endl;

        for (index_t p = 0; p < configuration.nPatches(); ++p)
        {
            configuration.patch(p).coefs() += displacements[s].patch(p).coefs();
            if (s > 0)
               configuration.patch(p).coefs() -= displacements[s-1].patch(p).coefs();
        }

        gsWriteParaviewMultiPhysics(fields,fileName+std::to_string(s+1),numSamples,true);
        for (index_t p = 0; p < configuration.nPatches(); ++p)
        {
            collectionMesh.addTimestep(fileNameOnly + std::to_string(s+1),p,s+1,"_mesh.vtp");

            if (plotJac)
                collectionJac.addTimestep(fileNameOnly + std::to_string(s+1),p,s+1,".vts");
            else
                res = system(("rm " + fileName + std::to_string(s+1) + std::to_string(p) + ".vts").c_str());

            GISMO_ENSURE(res == 0, "Problems with deleting files\n");
        }
        res = system(("rm " + fileName + std::to_string(s+1) + ".pvd").c_str());
        GISMO_ENSURE(res == 0, "Problems with deleting files\n");
    }

    collectionMesh.save();
    if (plotJac)
        collectionJac.save();

    (void)res;
}


template <class T>
void plotGeometry(gsMultiPatch<T> const & domain, std::string fileName, index_t numSamples)
{
    std::string fileNameOnly = fileName.substr(fileName.find_last_of("/\\")+1);
    gsParaviewCollection collectionMesh(fileName + "_mesh");
    gsParaviewCollection collectionJac(fileName + "_jac");
    index_t res;

    bool plotJac = true;
    if (numSamples == 0)
        plotJac = false;

    gsPiecewiseFunction<T> dets;
    for (index_t p = 0; p < domain.nPatches(); ++p)
        dets.addPiecePointer(new gsDetFunction<T>(domain,p));
    gsField<> detField(domain,dets,true);
    std::map<std::string,const gsField<> *> fields;
    fields["Jacobian"] = &detField;
    gsWriteParaviewMultiPhysics(fields,fileName,numSamples,true);

    for (index_t p = 0; p < domain.nPatches(); ++p)
    {
        collectionMesh.addPart(fileNameOnly,p,"_mesh.vtp"); 
        if (plotJac)
            collectionJac.addPart(fileNameOnly,p,".vts");
        else
            res = system(("rm " + fileName + std::to_string(p) + ".vts").c_str());
        GISMO_ENSURE(res == 0, "Problems with deleting files\n");
    }
    res = system(("rm " + fileName + ".pvd").c_str());
    GISMO_ENSURE(res == 0, "Problems with deleting files\n");
    (void)res;

    collectionMesh.save();
    if (plotJac)
        collectionJac.save();
}


template <class T>
index_t checkGeometry(gsMultiPatch<T> const & domain)
{
    index_t corruptedPatch = -1;
    gsMapData<T> md;
    md.flags = NEED_DERIV;
    gsMatrix<T> points;

    for (index_t p = 0; p < domain.nPatches(); ++p)
    {
        gsVector<index_t> numNodes(domain.dim());
        for (short_t i = 0; i < domain.dim(); ++i)
            numNodes.at(i) = domain.basis(p).degree(i)+1;
        gsQuadRule<T> quRule = gsQuadrature::get<T>(1,numNodes);

        typename gsBasis<T>::domainIter domIt = domain.basis(p).makeDomainIterator(boundary::none);
        for (; domIt->good(); domIt->next())
        {
            genSamplingPoints(domIt->lowerCorner(),domIt->upperCorner(),quRule,points);
            md.points = points;
            domain.patch(p).computeMap(md);
            for (index_t q = 0; q < points.cols(); ++q)
                if (md.jacobian(q).determinant() <= 0)
                    return p;
        }
    }
    return corruptedPatch;
}

template <class T>
T geometryJacRatio(gsMultiPatch<T> const & domain)
{
    std::vector<T> maxs, mins;
    gsMapData<T> md;
    md.flags = NEED_DERIV;
    gsMatrix<T> points;

    for (index_t p = 0; p < domain.nPatches(); ++p)
    {
        gsVector<index_t> numNodes(domain.dim());
        for (short_t i = 0; i < domain.dim(); ++i)
            numNodes.at(i) = domain.basis(p).degree(i)+1;
        gsQuadRule<T> quRule = gsQuadrature::get<T>(1,numNodes);

        typename gsBasis<T>::domainIter domIt = domain.basis(p).makeDomainIterator(boundary::none);
        for (; domIt->good(); domIt->next())
        {
            genSamplingPoints(domIt->lowerCorner(),domIt->upperCorner(),quRule,points);
            md.points = points;
            domain.patch(p).computeMap(md);

            T min = md.jacobian(0).determinant();
            T max = min;
            for (index_t q = 1; q < points.cols(); ++q)
            {
                T jac = md.jacobian(q).determinant();
                if (jac > max)
                    max = jac;
                if (jac < min)
                    min = jac;
            }

            maxs.push_back(max);
            mins.push_back(min);
        }
    }

    return *(std::min_element(mins.begin(),mins.end())) / *(std::max_element(maxs.begin(),maxs.end()));
}

//--------------------------------------------------------------------//
//------------------------ Modelling ---------------------------------//
//--------------------------------------------------------------------//

template<class T>
typename gsGeometry<T>::uPtr simplifyCurve(gsGeometry<T> const & curve,
                                          index_t additionalPoints, index_t degree,
                                          index_t numSamples)
{
    GISMO_ENSURE(curve.domainDim() == 1 ,"That's not a curve.\n");
    index_t deg = degree == 0 ? curve.degree(0) : degree;
    index_t num = deg + 1 + additionalPoints;

    gsKnotVector<T> knots(0.0,1.0, num - deg - 1, deg + 1);
    gsKnotVector<T> knotVector(knots);
    gsBSplineBasis<T> basis(knotVector);

    gsMatrix<T> params(1,numSamples);
    for (index_t p = 0; p < numSamples; ++p)
        params.at(p) = 1.*p/(numSamples-1);

    gsMatrix<T> curveValues;
    curve.eval_into(params,curveValues);

    gsMatrix<T> lens(numSamples,1);
    lens.at(0) = 0.;
    for (index_t p = 1; p < numSamples; ++p)
        lens.at(p) = lens.at(p-1) + distance(curveValues,p,curveValues,p-1,true);

    gsMatrix<T> lenParams(1,numSamples);
    for (index_t p = 0; p < numSamples; ++p)
        lenParams.at(p) = lens.at(p)/lens.at(numSamples-1);

    typename gsGeometry<T>::uPtr simpleCurve = fittingDirichlet(lenParams,curveValues,basis);

    simpleCurve->eval_into(params,curveValues);
    for (index_t p = 1; p < numSamples; ++p)
        lens.at(p) = lens.at(p-1) + distance(curveValues,p,curveValues,p-1,true);

    for (index_t p = 0; p < numSamples; ++p)
        lenParams.at(p) = lens.at(p)/lens.at(numSamples-1);

    return fittingDirichlet(lenParams,curveValues,curve.basis());
}

template<class T>
T curveDistance(gsGeometry<T> const & curveA,
                gsGeometry<T> const & curveB,
                index_t numSamples)
{
    gsMatrix<T> params(1,numSamples);
    for (index_t p = 0; p < numSamples; ++p)
        params.at(p) = 1.*p/(numSamples-1);

    gsMatrix<T> pointsA, pointsB;
    curveA.eval_into(params,pointsA);
    curveB.eval_into(params,pointsB);

    T dist = 0.;
    for (int p = 0; p < numSamples; ++p)
        dist += pow(distance(pointsA,p,pointsB,p,true),2);

    return sqrt(dist/numSamples);
}

template <class T>
typename gsGeometry<T>::uPtr fittingDirichlet(gsMatrix<T> const & params,
                                              gsMatrix<T> const & points,
                                              gsBasis<T> const & basis)
{
    index_t numSamples = params.cols();
    unsigned num = basis.size();
    index_t dim = points.rows();

    gsSparseMatrix<T> A(num,num);
    gsMatrix<T> b(num,dim);
    b.setZero();

    gsMatrix<T> basisValues;
    gsMatrix<unsigned> activeBasis;

    basis.eval_into(params,basisValues);
    basis.active_into(params,activeBasis);

    for (index_t p = 1; p < numSamples; ++p)
    {
        index_t numActive = activeBasis.rows();
        for (index_t i = 0; i < numActive; ++i)
        {
            if (activeBasis(i,p) == 0)
            {
                for (index_t j = 0; j < numActive; ++j)
                {
                    if (activeBasis(j,p) != 0 && activeBasis(j,p) != num-1 )
                        b.row(activeBasis(j,p)-1) -= basisValues(i,p) * basisValues(j,p) *
                                                     points.col(0).transpose() * (params.at(p)-params.at(p-1));
                }
            }
            else if (activeBasis(i,p) == num-1)
            {
                for (index_t j = 0; j < numActive; ++j)
                {
                    if (activeBasis(j,p) != 0 && activeBasis(j,p) != num-1 )
                        b.row(activeBasis(j,p)-1) -= basisValues(i,p) * basisValues(j,p) *
                                                     points.col(numSamples-1).transpose() * (params.at(p)-params.at(p-1));
                }
            }
            else
            {
                b.row(activeBasis(i,p)-1) += basisValues(i,p) * points.col(p).transpose() * (params.at(p)-params.at(p-1));
                for (index_t j = 0; j < numActive; ++j)
                    if (activeBasis(j,p) != 0 && activeBasis(j,p) != num-1 )
                        A(activeBasis(i,p)-1, activeBasis(j,p)-1) += basisValues(i,p) * basisValues(j,p) * (params.at(p)-params.at(p-1));
            }
        }
    }

    A.makeCompressed();
    typename gsSparseSolver<T>::CGDiagonal solver(A);
    gsMatrix<T> x = solver.solve(b);

    gsMatrix<T> coefs(num,dim);
    coefs.row(0) = points.col(0).transpose();
    coefs.block(1,0,num-2,dim) = x.block(0,0,num-2,dim);
    coefs.row(num-1) = points.col(numSamples-1).transpose();

    return basis.makeGeometry(give(coefs));
}

template<class T>
typename gsGeometry<T>::uPtr genPatchInterpolation(gsGeometry<T> const & A, gsGeometry<T> const & B,
                                                   index_t deg, index_t num, bool xiDir)
{
    GISMO_ENSURE(A.parDim() == B.parDim(), "Geometries are incompatible: different parametric dimensions: " +
                                           std::to_string(A.parDim()) + " and " + std::to_string(B.parDim()) + "\n");
<<<<<<< HEAD
    index_t pDim = A.parDim();
    GISMO_ENSURE(pDim == 1 || pDim ==2, "Can only interpolate between curves or surfaces. Given geometries have parametric dimension " +
=======
    short_t pDim = A.parDim();
    GISMO_ASSERT(pDim == 1 || pDim ==2, "Can only interpolate between curves or surfaces. Given geometries have parametric dimension " +
>>>>>>> 8823d540
                                        std::to_string(pDim) + "\n");
    for (index_t d = 0; d < pDim; ++d)
        GISMO_ENSURE(A.degree(d) == B.degree(d), "Geometries are incompatible: different splines degrees in dimension" +
                                                 std::to_string(d) + ": " + std::to_string(A.degree(d)) +
                                                 " and " + std::to_string(B.degree(d)) + "\n");

    GISMO_ENSURE(A.targetDim() == B.targetDim(), "Geometries are incompatible: different physical dimensions: " +
                                                 std::to_string(A.targetDim()) + " and " + std::to_string(B.targetDim()) + "\n");
<<<<<<< HEAD
    index_t tDim = A.targetDim();
    GISMO_ENSURE(A.coefsSize() == B.coefsSize(), "Geometries are incompatible: different number of control points: " +
=======
    short_t tDim = A.targetDim();
    GISMO_ASSERT(A.coefsSize() == B.coefsSize(), "Geometries are incompatible: different number of control points: " +
>>>>>>> 8823d540
                                                 std::to_string(A.coefsSize()) + " and " + std::to_string(B.coefsSize()) + "\n");
    index_t baseNum = A.coefsSize();

    gsKnotVector<T> newKnots(0.0,1.0, num - deg - 1, deg + 1);

    gsMultiPatch<> temp;
    temp.addPatch(A.clone());

    if (pDim == 1)
    {

        gsMatrix<T> coefs(baseNum*num,tDim);
        T part = 1./(num-deg);
        T pos = 0.;
        for (index_t i = 0; i < num; ++i)
        {
            if (i < deg)
                pos += part/deg*i;
            else if (deg <= i && i < num-deg )
                pos += part;
            else
                pos += part/deg*(num-i);

            for (index_t j = 0; j < baseNum; ++j)
            {
                if (xiDir)
                    coefs.row(j*num+i) = combine(A.coefs(),B.coefs(),pos,j,j).row(0);
                else
                    coefs.row(i*baseNum+j) = combine(A.coefs(),B.coefs(),pos,j,j).row(0);
            }
        }

        if (xiDir)
        {
            gsTensorBSplineBasis<2,T> basis(newKnots,
                                            (static_cast<gsBSpline<T> &>(temp.patch(0))).knots());
            return basis.makeGeometry(give(coefs));
        }
        else
        {
            gsTensorBSplineBasis<2,T> basis((static_cast<gsBSpline<T> &>(temp.patch(0))).knots(),
                                            newKnots);
            return basis.makeGeometry(give(coefs));
        }
    }
    else
    {
        gsTensorBSplineBasis<3,T> basis((static_cast<gsTensorBSpline<2,T> &>(temp.patch(0))).knots(0),
                                        (static_cast<gsTensorBSpline<2,T> &>(temp.patch(0))).knots(1),
                                        newKnots);

        gsMatrix<T> coefs(baseNum*num,tDim);
        T part = 1./(num-deg);
        T pos = 0.;
        for (index_t i = 0; i < num; ++i)
        {
            if (i < deg)
                pos += part/deg*i;
            else if (deg <= i && i < num-deg )
                pos += part;
            else
                pos += part/deg*(num-i);

            for (index_t j = 0; j < baseNum; ++j)
                coefs.row(i*baseNum+j) = combine(A.coefs(),B.coefs(),pos,j,j).row(0);
        }

        return basis.makeGeometry(give(coefs));
    }
}

template<class T>
typename gsGeometry<T>::uPtr genPatchScaling(gsGeometry<T> const & boundary,
                                             index_t deg, index_t num,
                                             T scaling, gsVector<T> const & center)
{
    typename gsGeometry<T>::uPtr scaledBoundary = boundary.clone();
    scaledBoundary->translate(-1*center);
    scaledBoundary->scale(scaling);
    scaledBoundary->translate(center);
    return genPatchInterpolation(boundary,*scaledBoundary,deg,num);
}

template<class T>
typename gsGeometry<T>::uPtr genLine(index_t deg, index_t num,
                                     gsMatrix<T> const & A, gsMatrix<T> const & B,
                                     index_t iA, index_t iB)
{
    GISMO_ENSURE(num - deg - 1 >= 0,"Too few DoFs\n");
    GISMO_ENSURE(A.cols() == B.cols(),"Points have different dimensions\n");
    gsKnotVector<T> knots(0.0,1.0, num - deg - 1, deg + 1);
    gsBSplineBasis<T> basis(knots);

    index_t dim = A.cols();
    gsMatrix<T> coefs(num,dim);

    T part = 1./(num-deg);
    T pos = 0.;
    for (index_t i = 0; i < num; ++i)
    {
        if (i < deg)
            pos += part/deg*i;
        else if (deg <= i && i < num-deg )
            pos += part;
        else
            pos += part/deg*(num-i);

        coefs.row(i) = combine(A,B,pos,iA,iB).row(0);
    }

    return basis.makeGeometry(give(coefs));
}

template<class T>
typename gsGeometry<T>::uPtr genCircle(index_t deg, index_t num,
                                       T radius, T x0, T y0,
                                       T angle0, T arcAngle)
{
    GISMO_ENSURE(num - deg - 1 >= 0,"Too few DoFs\n");
    gsKnotVector<T> knots(0.0,1.0, num - deg - 1, deg + 1);
    gsBSplineBasis<T> basis(knots);
    return genCircle(basis,radius,x0,y0,angle0,arcAngle);
}

template<class T>
typename gsGeometry<T>::uPtr genCircle(gsBasis<T> & basis,
                                       T radius,
                                       T x0, T y0,
                                       T angle0, T arcAngle)
{
    index_t numPoints = 1000;
    gsMatrix<> params(1,numPoints);
    gsMatrix<> points(2,numPoints);
    for (index_t i = 0; i < numPoints; ++i)
    {
        params(0,i) = 1.*i/(numPoints-1);
        points(0,i) = x0 + radius*cos(angle0 + i*arcAngle/(numPoints-1));
        points(1,i) = y0 + radius*sin(angle0 + i*arcAngle/(numPoints-1));
    }

    return fittingDirichlet(params,points,basis);
}

template<class T>
typename gsGeometry<T>::uPtr genQuad(index_t xiDeg, index_t xiNum, index_t etaDeg, index_t etaNum,
                                     gsMatrix<T> const & A, gsMatrix<T> const & B,
                                     gsMatrix<T> const & C, gsMatrix<T> const & D,
                                     index_t iA, index_t iB, index_t iC, index_t iD)
{
    typename gsGeometry<T>::uPtr sideAB = genLine(xiDeg,xiNum,A,B,iA,iB);
    typename gsGeometry<T>::uPtr sideCD = genLine(xiDeg,xiNum,C,D,iC,iD);

    return genPatchInterpolation(*sideAB,*sideCD,etaDeg,etaNum);
}

template<class T>
typename gsGeometry<T>::uPtr genSphere(index_t xiDeg, index_t xiNum, index_t etaDeg, index_t etaNum,
                                       T xi0, T xi1, T eta0, T eta1)
{
    GISMO_ENSURE(xiNum - xiDeg - 1 >= 0,"Too few DoFs\n");
    GISMO_ENSURE(etaNum - etaDeg - 1 >= 0,"Too few DoFs\n");

    gsKnotVector<T> xiKnots(0.,1.,xiNum - xiDeg - 1, xiDeg + 1);
    gsKnotVector<T> etaKnots(0.,1.,etaNum - etaDeg - 1, etaDeg + 1);
    return genSphere(xiKnots,etaKnots,xi0,xi1,eta0,eta1);

}

template<class T>
typename gsGeometry<T>::uPtr genSphere(gsKnotVector<T> & xiKnots, gsKnotVector<T> & etaKnots,
                                       T xi0, T xi1, T eta0, T eta1)
{
    gsBSplineBasis<T> xiBasis(xiKnots);
    typename gsGeometry<T>::uPtr xiCircle = genCircle(xiBasis,1.,0.,0.,xi0,xi1-xi0);
    gsBSplineBasis<T> etaBasis(etaKnots);
    typename gsGeometry<T>::uPtr etaCircle = genCircle(xiBasis,1.,0.,0.,xi0,xi1-xi0);

    gsTensorBSplineBasis<2,T> basis(xiKnots,etaKnots);

    index_t xiNum = xiCircle->coefsSize();
    index_t etaNum = etaCircle->coefsSize();
    gsMatrix<T> coefs(xiNum*etaNum,3);
    for (index_t i = 0; i < xiNum; ++i)
    {
        for (index_t j = 0; j < etaNum; ++j)
        {
            coefs(j*xiNum+i,0) = xiCircle->coef(i,0)*etaCircle->coef(j,1);
            coefs(j*xiNum+i,1) = xiCircle->coef(i,1)*etaCircle->coef(j,1);
            coefs(j*xiNum+i,2) = etaCircle->coef(j,0);
        }
    }

    return basis.makeGeometry(give(coefs));
}

template<class T>
typename gsGeometry<T>::uPtr genCylinder(gsGeometry<T> const & base,
                                         index_t deg, index_t num, T height)
{
    GISMO_ENSURE(num - deg - 1 >= 0,"Too few DoFs\n");

    typename gsGeometry<T>::uPtr botBoundary = base.clone();
    typename gsGeometry<T>::uPtr topBoundary = base.clone();
    if (base.targetDim() < 3)
    {
        botBoundary->embed3d();
        topBoundary->embed3d();
    }

    topBoundary->translate(gsVector<T,3>::vec(0.,0.,height));
    return genPatchInterpolation(*botBoundary,*topBoundary,deg,num);
}

template<class T>
typename gsGeometry<T>::uPtr genScrew(gsGeometry<T> const & base,
                                      index_t deg, index_t num,
                                      T height, T pitch, T x0, T y0)
{
    GISMO_ENSURE(num - deg - 1 >= 0,"Too few DoFs\n");

<<<<<<< HEAD
    index_t pDim = base.parDim();
    GISMO_ENSURE(pDim == 1 || pDim ==2,"Wrong geometry type\n");
=======
    short_t pDim = base.parDim();
    GISMO_ASSERT(pDim == 1 || pDim ==2,"Wrong geometry type\n");
>>>>>>> 8823d540

    gsKnotVector<> zKnots(0.0,1.0, num - deg - 1, deg + 1);
    gsBSplineBasis<> zBasis(zKnots);

    index_t numBase = base.coefsSize();

    index_t numPoints = 10000;
    gsMatrix<> params(1,numPoints);
    gsMatrix<> points(3,numPoints);
    for (index_t i = 0; i < numPoints; ++i)
    {
        params(0,i) = 1.*i/(numPoints-1);
        points(0,i) = cos(params(0,i)*2*M_PI*pitch/360);
        points(1,i) = sin(params(0,i)*2*M_PI*pitch/360);
        points(2,i) = height*params(0,i);
    }

    typename gsGeometry<T>::uPtr helix = fittingDirichlet(params,points,zBasis);

    gsMatrix<T> coefs(numBase*num,3);
    gsMultiPatch<T> temp;
    temp.addPatch(base.clone());

    T oldAngle = 0.;
    T oldRadius = 1.;
    for (index_t i = 0; i < num; ++i)
    {
        T x = helix->coef(i,0);
        T y = helix->coef(i,1);
        T radius = sqrt(x*x+y*y);
        T angle = atan2(y,x);
        temp.patch(0).translate(gsVector<T,2>::vec(-1*x0,-1*y0));
        temp.patch(0).rotate(angle-oldAngle);
        temp.patch(0).scale(radius/oldRadius);
        temp.patch(0).translate(gsVector<T,2>::vec(x0,y0));

        for (index_t j = 0; j < numBase; j++)
        {
            coefs(i*numBase + j,0) = temp.patch(0).coef(j,0);
            coefs(i*numBase + j,1) = temp.patch(0).coef(j,1);
            coefs(i*numBase + j,2) = helix->coef(i,2);
        }
        oldRadius = radius;
        oldAngle = angle;
    }

    if (pDim == 1)
    {
        gsTensorBSplineBasis<2,T> basis(static_cast<gsBSpline<T> &>(temp.patch(0)).knots(0),
                                        zKnots);
        return basis.makeGeometry(give(coefs));
    }
    else
    {
        gsTensorBSplineBasis<3,T> basis(static_cast<gsTensorBSpline<2,T> &>(temp.patch(0)).knots(0),
                                        static_cast<gsTensorBSpline<2,T> &>(temp.patch(0)).knots(1),
                                        zKnots);
        return basis.makeGeometry(give(coefs));
    }
}

//------------------------------------------------------//
//----------------- Auxiliary functions ----------------//
//------------------------------------------------------//

template<class T>
gsMatrix<T> combine(gsMatrix<T> const & A, gsMatrix<T> const & B, T x,
                    index_t iA, index_t iB, bool cols)
{
    if (cols)
    {
        GISMO_ENSURE(A.rows() == B.rows(),"Points have different dimensions\n");
        index_t dim = A.rows();
        gsMatrix<T> combination(dim,1);
        combination.col(0) = (1-x)*A.col(iA) + x*B.col(iB);
        return combination;
    }
    else
    {
        GISMO_ENSURE(A.cols() == B.cols(),"Points have different dimensions\n");
        index_t dim = A.cols();
        gsMatrix<T> combination(1,dim);
        combination.row(0) = (1-x)*A.row(iA) + x*B.row(iB);
        return combination;
    }
}

template <class T>
T distance(gsMatrix<T> const & A, index_t i, gsMatrix<T> const & B, index_t j, bool cols)
{
    T dist = 0.;

    if (cols)
    {
        GISMO_ENSURE(A.rows() == B.rows(),"Wrong matrix size\n");
        for (index_t d = 0; d < A.rows(); ++d)
            dist = sqrt(pow(dist,2)+pow(A(d,i)-B(d,j),2));
    }
    else
    {
        GISMO_ENSURE(A.cols() == B.cols(),"Wrong matrix size\n");
        for (index_t d = 0; d < A.cols(); ++d)
            dist = sqrt(pow(dist,2)+pow(A(i,d)-B(j,d),2));
    }

    return dist;
}

} // namespace ends<|MERGE_RESOLUTION|>--- conflicted
+++ resolved
@@ -535,13 +535,8 @@
 {
     GISMO_ENSURE(A.parDim() == B.parDim(), "Geometries are incompatible: different parametric dimensions: " +
                                            std::to_string(A.parDim()) + " and " + std::to_string(B.parDim()) + "\n");
-<<<<<<< HEAD
-    index_t pDim = A.parDim();
-    GISMO_ENSURE(pDim == 1 || pDim ==2, "Can only interpolate between curves or surfaces. Given geometries have parametric dimension " +
-=======
     short_t pDim = A.parDim();
     GISMO_ASSERT(pDim == 1 || pDim ==2, "Can only interpolate between curves or surfaces. Given geometries have parametric dimension " +
->>>>>>> 8823d540
                                         std::to_string(pDim) + "\n");
     for (index_t d = 0; d < pDim; ++d)
         GISMO_ENSURE(A.degree(d) == B.degree(d), "Geometries are incompatible: different splines degrees in dimension" +
@@ -550,13 +545,8 @@
 
     GISMO_ENSURE(A.targetDim() == B.targetDim(), "Geometries are incompatible: different physical dimensions: " +
                                                  std::to_string(A.targetDim()) + " and " + std::to_string(B.targetDim()) + "\n");
-<<<<<<< HEAD
-    index_t tDim = A.targetDim();
-    GISMO_ENSURE(A.coefsSize() == B.coefsSize(), "Geometries are incompatible: different number of control points: " +
-=======
     short_t tDim = A.targetDim();
     GISMO_ASSERT(A.coefsSize() == B.coefsSize(), "Geometries are incompatible: different number of control points: " +
->>>>>>> 8823d540
                                                  std::to_string(A.coefsSize()) + " and " + std::to_string(B.coefsSize()) + "\n");
     index_t baseNum = A.coefsSize();
 
@@ -777,13 +767,8 @@
 {
     GISMO_ENSURE(num - deg - 1 >= 0,"Too few DoFs\n");
 
-<<<<<<< HEAD
-    index_t pDim = base.parDim();
-    GISMO_ENSURE(pDim == 1 || pDim ==2,"Wrong geometry type\n");
-=======
     short_t pDim = base.parDim();
     GISMO_ASSERT(pDim == 1 || pDim ==2,"Wrong geometry type\n");
->>>>>>> 8823d540
 
     gsKnotVector<> zKnots(0.0,1.0, num - deg - 1, deg + 1);
     gsBSplineBasis<> zBasis(zKnots);
