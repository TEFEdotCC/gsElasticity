/** @file gsVisitorMixedLinearElasticity.h

    @brief Visitor class for volumetric integration of the mixed linear elasticity system.

    This file is part of the G+Smo library.

    This Source Code Form is subject to the terms of the Mozilla Public
    License, v. 2.0. If a copy of the MPL was not distributed with this
    file, You can obtain one at http://mozilla.org/MPL/2.0/.

    Author(s):
        O. Weeger    (2012 - 2015, TU Kaiserslautern),
        A.Shamanskiy (2016 - ...., TU Kaiserslautern)
*/

#pragma once

#include <gsElasticity/gsVisitorElUtils.h>

#include <gsAssembler/gsQuadrature.h>
#include <gsCore/gsFuncData.h>

namespace gismo
{

template <class T>
class gsVisitorMixedLinearElasticity
{
public:
    gsVisitorMixedLinearElasticity(const gsPde<T> & pde_)
        : pde_ptr(static_cast<const gsPoissonPde<T>*>(&pde_)) {}

    void initialize(const gsBasisRefs<T> & basisRefs,
                    const index_t patchIndex,
                    const gsOptionList & options,
                    gsQuadRule<T> & rule)
    {
        // parametric dimension of the first displacement component
        dim = basisRefs.front().dim();
        // a quadrature rule is defined by the basis for the first velocity component.
        // the same rule is used for the presure
        rule = gsQuadrature::get(basisRefs.front(), options);
        // saving necessary info
        T E = options.getReal("YoungsModulus");
        T pr = options.getReal("PoissonsRatio");
        lambda_inv = ( 1. + pr ) * ( 1. - 2. * pr ) / E / pr ;
        mu     = E / ( 2. * ( 1. + pr ) );
        forceScaling = options.getReal("ForceScaling");
        I = gsMatrix<T>::Identity(dim,dim);
        // resize containers for global indices
        globalIndices.resize(dim+1);
        blockNumbers.resize(dim+1);
    }

    inline void evaluate(const gsBasisRefs<T> & basisRefs,
                         const gsGeometry<T> & geo,
                         const gsMatrix<T> & quNodes)
    {
        // store quadrature points of the element for geometry evaluation
        md.points = quNodes;
        // NEED_VALUE to get points in the physical domain for evaluation of the RHS
        // NEED_MEASURE to get the Jacobian determinant values for integration
        // NEED_GRAD_TRANSFORM to get the Jacobian matrix to transform gradient from the parametric to physical domain
        md.flags = NEED_VALUE | NEED_MEASURE | NEED_GRAD_TRANSFORM;
        // Compute image of the quadrature points plus gradient, jacobian and other necessary data
        geo.computeMap(md);
        // find local indices of the displacement and pressure basis functions active on the element
        basisRefs.front().active_into(quNodes.col(0),localIndicesDisp);
        N_D = localIndicesDisp.rows();
        basisRefs.back().active_into(quNodes.col(0), localIndicesPres);
        N_P = localIndicesPres.rows();
        // Evaluate displacement basis functions and their derivatives on the element
        basisRefs.front().evalAllDers_into(quNodes,1,basisValuesDisp);
        // Evaluate pressure basis functions on the element
        basisRefs.back().eval_into(quNodes,basisValuesPres);
        // Evaluate right-hand side at the image of the quadrature points
        pde_ptr->rhs()->eval_into(md.values[0],forceValues);
    }

    inline void assemble(gsDomainIterator<T> & element,
                         const gsVector<T> & quWeights)
    {
        // Initialize local matrix/rhs                      // A | B^T
        localMat.setZero(dim*N_D + N_P, dim*N_D + N_P);     // --|--    matrix structure
        localRhs.setZero(dim*N_D + N_P,1);                  // B | C
        // elasticity tensor
        symmetricIdentityTensor<T>(C,I);
        C *= mu;
        // Loop over the quadrature nodes
        for (index_t q = 0; q < quWeights.rows(); ++q)
        {
            // Multiply quadrature weight by the geometry measure
            const T weight = quWeights[q] * md.measure(q);

            // Compute physical gradients of basis functions at q as a dim x numActiveFunction matrix
            transformGradients(md, q, basisValuesDisp[1], physGradDisp);
            // A-matrix: Loop over displacement basis functions
            for (index_t i = 0; i < N_D; i++)
            {
                setB<T>(B_i,I,physGradDisp.col(i));
                tempK = B_i.transpose() * C;
                // Loop over displacement basis functions
                for (index_t j = 0; j < N_D; j++)
                {
                    setB<T>(B_j,I,physGradDisp.col(j));
                    K = tempK * B_j;

                    for (short_t di = 0; di < dim; ++di)
                        for (short_t dj = 0; dj < dim; ++dj)
                            localMat(di*N_D+i, dj*N_D+j) += weight * K(di,dj);
                }
            }
            // B-matrix
            for (short_t d = 0; d < dim; ++d)
            {
                block = weight*basisValuesPres.col(q)*physGradDisp.row(d);
                localMat.block(dim*N_D,d*N_D,N_P,N_D) += block.block(0,0,N_P,N_D);
                localMat.block(d*N_D,dim*N_D,N_D,N_P) += block.transpose().block(0,0,N_D,N_P);
            }

            // C-matrix
            if (abs(lambda_inv) > 0)
                localMat.block(dim*N_D,dim*N_D,N_P,N_P) -=
                    (weight*lambda_inv*basisValuesPres.col(q)*basisValuesPres.col(q).transpose()).block(0,0,N_P,N_P);

            // rhs contribution
            for (short_t d = 0; d < dim; ++d)
                localRhs.middleRows(d*N_D,N_D).noalias() += weight * forceScaling * forceValues(d,q) * basisValuesDisp[0].col(q) ;
        }
    }

    inline void localToGlobal(const int patchIndex,
                              const std::vector<gsMatrix<T> > & eliminatedDofs,
                              gsSparseSystem<T> & system)
    {
<<<<<<< HEAD
        // number of unknowns: dim of displacement + 1 for pressure
        std::vector< gsMatrix<index_t> > globalIndices(dim+1);
        gsVector<index_t> blockNumbers(dim+1);
=======
>>>>>>> d491a413
        // computes global indices for displacement components
        for (short_t d = 0; d < dim; ++d)
        {
            system.mapColIndices(localIndicesDisp,patchIndex,globalIndices[d],d);
            blockNumbers.at(d) = d;
        }
        // computes global indices for pressure
        system.mapColIndices(localIndicesPres, patchIndex, globalIndices[dim], dim);
        blockNumbers.at(dim) = dim;
        // push to global system
        system.pushToRhs(localRhs,globalIndices,blockNumbers);
        system.pushToMatrix(localMat,globalIndices,eliminatedDofs,blockNumbers,blockNumbers);
    }

protected:
    // problem info
    short_t dim;
    const gsPoissonPde<T> * pde_ptr;
    // Lame coefficients and force scaling factor
    T lambda_inv, mu, forceScaling;
    // geometry mapping
    gsMapData<T> md;
    // local components of the global linear system
    gsMatrix<T> localMat;
    gsMatrix<T> localRhs;
    // local indices (at the current patch) of basis functions active at the current element
    gsMatrix<index_t> localIndicesDisp;
    gsMatrix<index_t> localIndicesPres;
    // number of displacement and pressure basis functions active at the current element
    index_t N_D, N_P;
    // values and derivatives of displacement basis functions at quadrature points at the current element
    // values are stored as a N_D x numQuadPoints matrix; not sure about derivatives, must be smth like N_D*dim x numQuadPoints
    std::vector<gsMatrix<T> > basisValuesDisp;
    // values of pressure basis functions active at the current element;
    // stores as a N_P x numQuadPoints matrix
    gsMatrix<T> basisValuesPres;
    // RHS values at quadrature points at the current element; stored as a dim x numQuadPoints matrix
    gsMatrix<T> forceValues;

    // all temporary matrices defined here for efficiency
    gsMatrix<T> C, physGradDisp, B_i, tempK, B_j, K, block, I;
    // containers for global indices
    std::vector< gsMatrix<unsigned> > globalIndices;
    gsVector<size_t> blockNumbers;
};

} // namespace gismo<|MERGE_RESOLUTION|>--- conflicted
+++ resolved
@@ -133,12 +133,6 @@
                               const std::vector<gsMatrix<T> > & eliminatedDofs,
                               gsSparseSystem<T> & system)
     {
-<<<<<<< HEAD
-        // number of unknowns: dim of displacement + 1 for pressure
-        std::vector< gsMatrix<index_t> > globalIndices(dim+1);
-        gsVector<index_t> blockNumbers(dim+1);
-=======
->>>>>>> d491a413
         // computes global indices for displacement components
         for (short_t d = 0; d < dim; ++d)
         {
